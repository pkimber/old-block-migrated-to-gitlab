--- conflicted
+++ resolved
@@ -27,11 +27,7 @@
             'templates/block/*.*',
         ],
     },
-<<<<<<< HEAD
-    version='0.1.56',
-=======
     version='0.1.57',
->>>>>>> e4cbd089
     description='block',
     author='Patrick Kimber',
     author_email='code@pkimber.net',

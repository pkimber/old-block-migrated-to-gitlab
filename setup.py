import os
from distutils.core import setup


def read_file_into_string(filename):
    path = os.path.abspath(os.path.dirname(__file__))
    filepath = os.path.join(path, filename)
    try:
        return open(filepath).read()
    except IOError:
        return ''


def get_readme():
    for name in ('README', 'README.rst', 'README.md'):
        if os.path.exists(name):
            return read_file_into_string(name)
    return ''


setup(
    name='kb-block',
    packages=['block', 'block.management', 'block.management.commands', 'block.tests', 'block.templatetags', 'block.migrations', 'block.urls'],
    package_data={
        'block': [
            'templates/*.*',
            'templates/block/*.*',
        ],
    },
<<<<<<< HEAD
    version='0.1.73',
=======
    version='0.1.74',
>>>>>>> 2c9e7b5e
    description='block',
    author='Patrick Kimber',
    author_email='code@pkimber.net',
    url='git@github.com:pkimber/block.git',
    classifiers=[
        'Development Status :: 1 - Planning',
        'Environment :: Console',
        'Intended Audience :: Developers',
        'License :: OSI Approved :: Apache Software License',
        'Natural Language :: English',
        'Operating System :: OS Independent',
        'Programming Language :: Python',
        'Programming Language :: Python :: 3',
        'Framework :: Django :: 1.8',
        'Topic :: Office/Business :: Scheduling',
    ],
    long_description=get_readme(),
)<|MERGE_RESOLUTION|>--- conflicted
+++ resolved
@@ -27,11 +27,7 @@
             'templates/block/*.*',
         ],
     },
-<<<<<<< HEAD
-    version='0.1.73',
-=======
     version='0.1.74',
->>>>>>> 2c9e7b5e
     description='block',
     author='Patrick Kimber',
     author_email='code@pkimber.net',

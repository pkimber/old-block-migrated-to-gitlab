--- conflicted
+++ resolved
@@ -128,19 +128,12 @@
 
     def menu(self):
         """Return page objects for a menu."""
-<<<<<<< HEAD
-        return self.model.objects.exclude(
-            deleted=True,
-        ).exclude(
-            order=0,
-=======
-        return self.pages()
+        return self.pages().exclude(order=0)
 
     def pages(self):
         """Return all pages (excluding deleted)."""
         return self.model.objects.all().exclude(
             deleted=True
->>>>>>> 0155dc98
         ).order_by(
             'order'
         )

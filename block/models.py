# -*- encoding: utf-8 -*-
import os
from reversion import revisions as reversion

from django.conf import settings
from django.contrib.admin.utils import NestedObjects
from django.contrib.contenttypes.models import ContentType

from django.core.exceptions import ObjectDoesNotExist
from django.core.urlresolvers import reverse
<<<<<<< HEAD
from django.db import (
    models,
    transaction,
)
from django.db.models import F, Max
=======
from django.db import models, transaction
from django.db.models import Count, Max
>>>>>>> 09f7d0f7
from django.utils import timezone

from django_extensions.db.fields import AutoSlugField
from taggit.managers import TaggableManager
from taggit.models import Tag

from base.model_utils import (
    copy_model_instance,
    TimeStampedModel,
    TimedCreateModifyDeleteModel,
)
from base.singleton import SingletonModel


def _default_edit_state():
    return EditState.objects._add().pk


def _default_moderate_state():
    return ModerateState.objects._pending().pk


class Wizard:

    # 'wizard_type'
    IMAGE = 'image'
    LINK = 'link'

    # 'link_type'
    MULTI = 'multi'
    SINGLE = 'single'

    def __init__(self, field_name, wizard_type, link_type):
        self.field_name = field_name
        self.wizard_type = wizard_type
        self.link_type = link_type

    @property
    def css_class(self):
        result = ''
        if self.wizard_type == self.IMAGE:
            result = 'fa fa-image'
        elif self.wizard_type == self.LINK:
            result = 'fa fa-globe'
        else:
            raise BlockError(
                "Unknown wizard type: '{}'".format(self.wizard_type)
            )
        return result

    @property
    def url_name(self):
        result = ''
        if self.wizard_type == self.IMAGE:
            result = 'block.wizard.image.option'
        elif self.wizard_type == self.LINK:
            result = 'block.wizard.link.option'
        else:
            raise BlockError(
                "Unknown wizard type: '{}'".format(self.wizard_type)
            )
        return result


class BlockError(Exception):

    def __init__(self, value):
        Exception.__init__(self)
        self.value = value

    def __str__(self):
        return repr('%s, %s' % (self.__class__.__name__, self.value))


class EditStateManager(models.Manager):

    def _add(self):
        """Internal use only."""
        return EditState.objects.get(slug=EditState.ADD)

    def _edit(self):
        """Internal use only."""
        return EditState.objects.get(slug=EditState.EDIT)

    def _push(self):
        """Internal use only."""
        return EditState.objects.get(slug=EditState.PUSH)

    def create_edit_state(self, slug, name):
        obj = self.model(slug=slug, name=name)
        obj.save()
        return obj


class EditState(models.Model):
    """Add, pushed or editing."""

    ADD = 'add'
    EDIT = 'edit'
    PUSH = 'push'

    name = models.CharField(max_length=100)
    slug = models.SlugField(max_length=100)
    objects = EditStateManager()

    class Meta:
        ordering = ['name']
        verbose_name = 'Edit state'
        verbose_name_plural = 'Edit state'

    def __str__(self):
        return '{}'.format(self.name)

reversion.register(EditState)


class ModerateStateManager(models.Manager):

    def _published(self):
        """Internal use only."""
        return self.model.objects.get(slug=ModerateState.PUBLISHED)

    def _pending(self):
        """Internal use only."""
        return self.model.objects.get(slug=ModerateState.PENDING)

    def _removed(self):
        """Internal use only."""
        return self.model.objects.get(slug=ModerateState.REMOVED)

    def create_moderate_state(self, slug, name):
        obj = self.model(slug=slug, name=name)
        obj.save()
        return obj


class ModerateState(models.Model):
    """Accept, remove or pending."""

    PENDING = 'pending'
    PUBLISHED = 'published'
    REMOVED = 'removed'

    name = models.CharField(max_length=100)
    slug = models.SlugField(max_length=100)
    objects = ModerateStateManager()

    class Meta:
        ordering = ['name']
        verbose_name = 'Moderate'
        verbose_name_plural = 'Moderated'

    def __str__(self):
        return '{}'.format(self.name)

reversion.register(ModerateState)


class TemplateManager(models.Manager):
    """Move to ``block``?"""

    def create_template(self, name, template_name):
        template = self.model(name=name, template_name=template_name)
        template.save()
        return template

    class Meta:
        verbose_name = 'Link'
        verbose_name_plural = 'Links'

    def __str__(self):
        return '{}'.format(self.title)

    def init_template(self, name, template_name):
        try:
            obj = self.model.objects.get(template_name=template_name)
            obj.name = name
            obj.save()
        except self.model.DoesNotExist:
            obj = self.create_template(name, template_name)
        return obj

    def templates(self):
        return self.model.objects.all().exclude(
            deleted=True,
        ).order_by(
            'name'
        )


class Template(TimeStampedModel):

    name = models.CharField(max_length=100)
    template_name = models.CharField(
        max_length=150,
        help_text="File name e.g. 'compose/page_article.html'",
        unique=True,
    )
    deleted = models.BooleanField(default=False)
    objects = TemplateManager()

    class Meta:
        ordering = ('template_name',)
        verbose_name = 'Template'
        verbose_name_plural = 'Templates'

    def __str__(self):
        return '{}'.format(self.name)

reversion.register(Template)


class PageManager(models.Manager):

    def create_page(
            self, slug_page, slug_menu, name, order, template, **kwargs):
        obj = self.model(
            name=name,
            slug=slug_page,
            slug_menu=slug_menu,
            order=order,
            template=template,
            is_custom=kwargs.get('is_custom', False),
            is_home=kwargs.get('is_home', False),
        )
        obj.save()
        return obj

    def init_page(self, slug_page, slug_menu, name, order, template, **kwargs):
        if not slug_menu:
            slug_menu = ''
        try:
            obj = Page.objects.get(slug=slug_page, slug_menu=slug_menu)
            obj.name = name
            obj.slug = slug_page
            obj.slug_menu = slug_menu
            obj.order = order
            obj.template = template
            obj.is_custom = kwargs.get('is_custom', False)
            obj.is_home = kwargs.get('is_home', False)
            obj.save()
        except self.model.DoesNotExist:
            obj = self.create_page(
                slug_page,
                slug_menu,
                name,
                order,
                template,
                **kwargs
            )
        return obj

    def next_order(self):
        result = self.model.objects.aggregate(max_order=Max('order'))
        max_order = result.get('max_order', 0)
        if max_order:
            return max_order + 1
        else:
            return 1

    def menu(self):
        """Return page objects for a menu."""
        return self.pages().exclude(order=0)

    def page_list(self):
        return self.model.objects.all().exclude(
            deleted=True,
        ).order_by(
            'is_custom',
            'order',
            'name',
        )

    def pages(self):
        """Return all pages (excluding deleted)."""
        return self.page_list().exclude(
            is_custom=True,
        )

    def refresh_sections_from_template(self, template):
        for p in self.model.objects.filter(template=template):
            p.refresh_sections_from_template()


class Page(TimeStampedModel):
    """A page on the web site.

    slug_menu

      The 'slug_menu' is a extra field that can be used to add a page to a
      sub-menu e.g. 'training/faq'.  In this example, the 'slug_menu' would be
      set to 'faq'.

    order

      An order of zero (0) indicates that the page should be excluded from a
      menu - see 'PageManager', 'menu' (although it doesn't look like it
      excludes items with an order of zero!).

    custom

      A custom page is one where the URL and view have been overridden.  This
      is commonly used to add a form to the page, or add extra context.  Our
      convention is to set the 'slug' to 'Page.CUSTOM' for custom pages.

    """
    CUSTOM = 'custom'
    HOME = 'home'
    FOOTER = 'footer'

    name = models.CharField(max_length=100)
    slug = models.SlugField(max_length=100)
    slug_menu = models.SlugField(max_length=100, blank=True)
    order = models.IntegerField(help_text="Menu order (set to 0 to hide)")
    is_home = models.BooleanField(default=False)
    template = models.ForeignKey(
        Template,
        # blank=True, null=True
    )
    deleted = models.BooleanField(default=False)
    is_custom = models.BooleanField(default=False)
    meta_description = models.TextField(
        blank=True,
        help_text=(
            'Concise explanation of the contents of this page '
            '(used by search engines - optimal length 155 characters).'
        ),
    )
    meta_keywords = models.TextField(
        blank=True,
        help_text='keywords for search engines',
    )
    objects = PageManager()

    class Meta:
        ordering = ['order', 'slug', 'slug_menu']
        unique_together = ('slug', 'slug_menu')
        verbose_name = 'Page'
        verbose_name_plural = 'Pages'

    def __str__(self):
        return '{}'.format(self.name)

    def save(self, *args, **kwargs):
        if not self.slug:
            raise BlockError("Cannot save a page with no slug.")
        # Call the "real" save() method.
        super().save(*args, **kwargs)

    def get_absolute_url(self):
        name = self.url_name
        if self.is_home:
            return reverse(name)
        else:
            return reverse(name, kwargs=self.get_url_kwargs())

    def get_design_url(self):
        return reverse('project.page.design', kwargs=self.get_url_kwargs())

    def get_url_kwargs(self):
        result = dict(page=self.slug,)
        if self.slug_menu:
            result.update(dict(menu=self.slug_menu,))
        return result

    def refresh_sections_from_template(self):
        """Update page sections by comparing to the template sections."""
        # iterate through existing sections in the page
        section_slugs = [s.section.slug for s in self.pagesection_set.all()]
        for slug in section_slugs:
            try:
                # if the section is still used on the page, then keep it.
                template_section = self.template.templatesection_set.get(
                    section__slug=slug
                )
            except TemplateSection.DoesNotExist:
                # pass
                # PJK 30/10/2015
                # Am I too scared to leave this in!!
                # if the section is not used on the page, then delete it.
                PageSection.objects.get(page=self, section__slug=slug).delete()
        # iterate through the new sections
        for template_section in self.template.templatesection_set.all():
            try:
                # if the section exists on the page, then keep it.
                PageSection.objects.get(
                    page=self, section=template_section.section
                )
            except PageSection.DoesNotExist:
                # if the section is not on the page, then add it.
                page_section = PageSection(
                    page=self,
                    section=template_section.section,
                )
                page_section.save()

    def set_deleted(self):
        self.deleted = True
        self.save()

    @property
    def url_name(self):
        """Use by this class and the ``Url`` class (see below)."""
        if self.is_home:
            return 'project.home'
        else:
            return 'project.page'

reversion.register(Page)


class PaginatedSectionManager(models.Manager):

    def create_paginated_section(self, items_per_page, order_by_field):
        obj = self.model(
            items_per_page=items_per_page,
            order_by_field=order_by_field,
        )
        obj.save()
        return obj

    def init_paginated_section(self, items_per_page, order_by_field):
        try:
            obj = PaginatedSection.objects.get(order_by_field=order_by_field)
            obj.items_per_page = items_per_page
            obj.save()
        except self.model.DoesNotExist:
            obj = self.create_paginated_section(items_per_page, order_by_field)
        return obj


class PaginatedSection(models.Model):
    """Parameters for a Paginated Section."""

    items_per_page = models.IntegerField(default=10)
    order_by_field = models.CharField(max_length=100)
    objects = PaginatedSectionManager()

    def __str__(self):
        return '{} - {}'.format(self.items_per_page, self.order_by_field)

reversion.register(PaginatedSection)


class SectionManager(models.Manager):

    def create_section(
            self, slug, name, block_app, block_model, create_url_name,
            **kwargs):
        obj = self.model(
            slug=slug,
            name=name,
            block_app=block_app,
            block_model=block_model,
            create_url_name=create_url_name,
        )
        paginated = kwargs.get('paginated', None)
        if paginated:
            obj.paginated = paginated
        obj.save()
        return obj

    def init_section(
            self, slug, name, block_app, block_model, create_url_name,
            **kwargs):
        """Create a section if it doesn't already exist."""
        if not create_url_name:
            create_url_name = ''
        try:
            obj = Section.objects.get(slug=slug)
            obj.slug = slug
            obj.name = name
            obj.block_app = block_app
            obj.block_model = block_model
            obj.create_url_name = create_url_name
            obj.paginated = kwargs.get('paginated', None)
            obj.save()
        except self.model.DoesNotExist:
            obj = Section.objects.create_section(
                slug,
                name,
                block_app,
                block_model,
                create_url_name,
                **kwargs
            )
        return obj


class Section(TimeStampedModel):
    """Section of the page e.g. content, header, footer."""

    name = models.CharField(max_length=100)
    slug = models.SlugField(max_length=100, unique=True)
    block_app = models.CharField(
        max_length=100, help_text="app name e.g. 'compose'"
    )
    block_model = models.CharField(
        max_length=100, help_text="model name e.g. 'Article'"
    )
    create_url_name = models.CharField(
        max_length=100, blank=True,
        help_text=(
            "url name for creating the model e.g. 'compose.article.create'"
        )
    )
    paginated = models.ForeignKey(PaginatedSection, blank=True, null=True)
    objects = SectionManager()

    class Meta:
        ordering = ('name',)
        verbose_name = 'Section'
        verbose_name_plural = 'Sections'

    def __str__(self):
        return '{}'.format(self.name)

    def create_url(self, page):
        url = None
        if self.create_url_name:
            kwargs = dict(section=self.slug)
            kwargs.update(page.get_url_kwargs())
            url = reverse(self.create_url_name, kwargs=kwargs)
        return url

reversion.register(Section)


class PageSectionManager(models.Manager):

    def create_page_section(self, page, section):
        obj = self.model(page=page, section=section)
        obj.save()
        return obj

    def init_page_section(self, page, section):
        try:
            obj = PageSection.objects.get(page=page, section=section)
        except self.model.DoesNotExist:
            obj = self.create_page_section(page, section)
        return obj


class PageSection(models.Model):
    """Section of a page."""

    page = models.ForeignKey(Page)
    section = models.ForeignKey(Section)
    objects = PageSectionManager()

    class Meta:
        ordering = ('page__slug', 'section__slug')
        unique_together = ('page', 'section')
        verbose_name = 'Page section'
        verbose_name_plural = 'Page sections'

    def __str__(self):
        return '{} {}'.format(self.page.name, self.section.name)

reversion.register(PageSection)


class BlockModel(TimeStampedModel):
    """Abstract base class for blocks of one type."""

    page_section = models.ForeignKey(PageSection)

    class Meta:
        abstract = True
        verbose_name = 'Block'
        verbose_name_plural = 'Blocks'

    def __str__(self):
        return '{}: page {}, section {}'.format(
            self.pk,
            self.page_section.page.name,
            self.page_section.section.name,
        )

    def _delete_removed_content(self):
        """delete content which was previously removed."""
        try:
            c = self._get_removed()
            c.delete()
        except ObjectDoesNotExist:
            pass

    def _get_removed(self):
        return self.content.get(
            moderate_state=ModerateState.objects._removed()
        )

    def _remove_published_content(self, user):
        """publishing new content, so remove currently published content."""
        try:
            c = self.get_published()
            c._set_moderated(user, ModerateState.objects._removed())
            c.save()
        except ObjectDoesNotExist:
            pass

    def get_pending(self):
        """If the block has pending content, then get it."""
        return self.content.get(
            moderate_state=ModerateState.objects._pending()
        )

    def get_published(self):
        """If the block has published content, then get it."""
        return self.content.get(
            moderate_state=ModerateState.objects._published()
        )

    def publish(self, user):
        """Publish content."""
        try:
            pending = self.get_pending()
        except ObjectDoesNotExist:
            raise BlockError(
                "Cannot publish content unless it is 'pending'"
            )
        with transaction.atomic():
            self._delete_removed_content()
            self._remove_published_content(user)
            # copy the pending record to a new published record.
            published_instance = copy_model_instance(pending)
            published_instance._set_moderated(
                user, ModerateState.objects._published()
            )
            published_instance.save()
            # give pending class the opportunity to copy data
            pending.copy_related_data(published_instance)
            # mark the pending record as 'pushed' (published)
            pending.set_pending_pushed()
            pending.save()

    def remove(self, user):
        """Remove content.

        pending only - set pending to removed.
        published only - set published to removed.
        pending and published - delete pending, set published to removed.

        """
        pending = None
        published = None
        try:
            pending = self.get_pending()
        except ObjectDoesNotExist:
            pass
        try:
            published = self.get_published()
        except ObjectDoesNotExist:
            pass
        if not pending and not published:
            raise BlockError(
                "Cannot find pending or published content to remove."
            )
        with transaction.atomic():
            self._delete_removed_content()
            if published:
                published._set_moderated(
                    user, ModerateState.objects._removed()
                )
                published.save()
                if pending:
                    pending.delete()
            else:
                pending._set_moderated(
                    user, ModerateState.objects._removed()
                )
                pending.save()


class ContentManager(models.Manager):

    def get_max_order(self, block):
        max_order = self.model.objects.filter(
                    block__page_section=block.page_section
                    ).exclude(
                        moderate_state__slug='removed'
                        ).aggregate(Max('order'))['order__max']
        return max_order or 0

    def next_order(self, block):
        max_order = self.model.objects.get_max_order(block)
        return max_order + 1

    def order_vacate(self, obj):
        """Vacates a `ContentType.order` - for instance if an item is being
        deleted or moved.
        """
        # Remove this item from the current order
        self.model.objects.filter(
                            block__page_section=obj.block.page_section,
                            order__gt=obj.order
                            ).exclude(
                                moderate_state__slug='removed'
                                ).update(order=F('order')-1)
        pass

    def order_move(self, obj, target_pos):
        """Insert a `ContentType` in the current order."""
        # Remove this item from the current order
        self.model.objects.order_vacate(obj)
        # Make a space for its new position
        self.model.objects.filter(
                            block__page_section=obj.block.page_section,
                            order__gte=target_pos
                            ).exclude(
                                moderate_state__slug='removed'
                                ).update(order=F('order')+1)
        # Place it
        obj.order = target_pos
        obj.save()
        pass

    def pending(self, page_section, kwargs=None):
        """Return a list of pending content for a section.

        Note: we return a list of content instances not a queryset.

        """
        pending = ModerateState.objects._pending()
        qs = self.model.objects.filter(
            block__page_section=page_section,
            moderate_state=pending,
        )
        order_by = None
        if kwargs:
            order_by = kwargs.pop('order_by', None)
            qs = qs.filter(**kwargs)
        if order_by:
            qs = qs.order_by(order_by)
        else:
            qs = qs.order_by('order')
        return qs

    def published(self, page_section):
        """Return a published content for a page."""
        published = ModerateState.objects._published()
        return self.model.objects.filter(
            block__page_section=page_section,
            moderate_state=published,
        ).order_by(
            'order',
        )


class ContentModel(TimeStampedModel):
    """Abstract base class for the content within blocks.

    'pushed' is set to 'True' on a 'pending' model when it has just been
    'published'.  When the user edits the 'pending' record, the 'pushed'
    field is set to 'False'.

    """

    order = models.IntegerField()

    moderate_state = models.ForeignKey(
        ModerateState,
        default=_default_moderate_state
    )
    date_moderated = models.DateTimeField(blank=True, null=True)
    user_moderated = models.ForeignKey(
        settings.AUTH_USER_MODEL, blank=True, null=True, related_name='+'
    )
    edit_state = models.ForeignKey(
        EditState,
        default=_default_edit_state
    )
    objects = ContentManager()

    class Meta:
        abstract = True
        verbose_name = 'Block content'
        verbose_name_plural = 'Block contents'

    def __str__(self):
        return '{}'.format(self.pk)

    def _is_pending(self):
        return self.moderate_state == ModerateState.objects._pending()
    is_pending = property(_is_pending)

    def _is_pending_added(self):
        return self.is_pending and self.edit_state == EditState.objects._add()
    is_pending_added = property(_is_pending_added)

    def _is_pending_edited(self):
        return self.is_pending and self.edit_state == EditState.objects._edit()
    is_pending_edited = property(_is_pending_edited)

    def _is_pending_pushed(self):
        return self.is_pending and self.edit_state == EditState.objects._push()
    is_pending_pushed = property(_is_pending_pushed)

    def _is_published(self):
        return self.moderate_state == ModerateState.objects._published()
    is_published = property(_is_published)

    def _is_removed(self):
        return self.moderate_state == ModerateState.objects._removed()
    is_removed = property(_is_removed)

    def _set_moderated(self, user, moderate_state):
        self.date_moderated = timezone.now()
        self.user_moderated = user
        self.moderate_state = moderate_state

    def copy_related_data(self, published_instance):
        """Copy related data from this instance to the published instance.

        If the content type has many to many keys or elements
        e.g. accordion, then override this method to copy the data from
        'pending' to 'published'.

        """
        pass

    def has_elements(self):
        """If the content type has elements e.g. accordion, then override this
        method and return 'True'.
        """
        return False

    def set_pending_edit(self):
        """Content has been edited... so update the state.

        If the content was published, then set the state to 'edit'.
        If the content has never been published ('add'), then leave alone.

        """
        if self.is_pending:
            if self.edit_state == EditState.objects._add():
                pass
            elif self.edit_state == EditState.objects._push():
                self.edit_state = EditState.objects._edit()
        else:
            raise BlockError(
                "Sorry, only pending content can be edited."
            )

    def set_pending_pushed(self):
        """Pending content is being 'pushed' ('published')."""
        if self.is_pending:
            self.edit_state = EditState.objects._push()
        else:
            raise BlockError(
                "Sorry, only pending content can be edited."
            )

    def _wizard_url(self, url_name, field_name, wizard_type):
        content_type = ContentType.objects.get_for_model(self)
        return reverse(
            url_name,
            kwargs={
                'content': content_type.pk,
                'pk': self.pk,
                'field': field_name,
                'type': wizard_type,
            }
        )

    @property
    def wizard_urls(self):
        """Return the URLs for the image and link wizards.

        The return value looks like this::
            [
                {
                    'caption': 'Picture',
                    'url': '/block/wizard/image/29/1/picture/single/',
                    'class': 'fa fa-image'
                },
                {
                    'caption': 'Link',
                    'url': '/block/wizard/link/29/1/link/single/',
                    'class': 'fa fa-globe'
                }
            ]

        """
        result = []
        if hasattr(self, 'wizard_fields'):
            for item in self.wizard_fields:
                result.append({
                    'caption': item.field_name.title(),
                    'class': item.css_class,
                    'url': self._wizard_url(
                        item.url_name,
                        item.field_name,
                        item.link_type,
                    ),
                })
        return result


class Document(models.Model):

    title = models.CharField(max_length=200)
    document = models.FileField(
        upload_to='link/document',
        blank=True,
        null=True,
        help_text='Uploaded document e.g. PDF'
    )
    original_file_name = models.CharField(
        max_length=100,
        blank=True,
        null=True,
        help_text='Original file name of the document'
    )
    deleted = models.BooleanField(default=False)

    def __str__(self):
        return '{}'.format(self.title)

    class Meta:
        # unique_together = ('page', 'course')
        verbose_name = 'Document'
        verbose_name_plural = 'Documents'

    def save(self, *args, **kwargs):
        """Save the original file name."""
        if self.document.name:
            self.original_file_name = os.path.basename(self.document.name)
        # Call the "real" save() method.
        super().save(*args, **kwargs)

    @property
    def url(self):
        return settings.MEDIA_URL + self.document.name

reversion.register(Document)


class HeaderFooter(SingletonModel):
    """Move to ``block``?"""

    header = models.CharField(max_length=150, blank=True)
    footer_left = models.TextField(
        blank=True,
        help_text=(
            'A block of text intended to be shown on the '
            'left side of the Footer below a heading '
        ),
    )
    footer_right = models.TextField(
        blank=True,
        help_text=(
            'A block of text intended to be shown on the '
            'right side of the Footer below a heading '
        ),
    )

    url_twitter = models.URLField(verbose_name='Twitter URL', blank=True)
    url_linkedin = models.URLField(verbose_name='LinkedIn URL', blank=True)
    url_facebook = models.URLField(verbose_name='Facebook URL', blank=True)

    # added by tim
    footer_left_header = models.CharField(max_length=150, blank=True)
    footer_right_header = models.CharField(max_length=150, blank=True)

    company_address = models.CharField(max_length=150, blank=True)
    company_phone = models.CharField(max_length=30, blank=True)
    company_fax = models.CharField(max_length=30, blank=True)
    company_email = models.CharField(max_length=30, blank=True)
    company_hours = models.CharField(max_length=150, blank=True)

    google_verification_code = models.CharField(max_length=120, blank=True)
    google_analytics_code = models.CharField(max_length=120, blank=True)
    google_map_long = models.FloatField(default=0)
    google_map_lat = models.FloatField(default=0)
    google_map_zoom = models.PositiveIntegerField(default=17)

    class Meta:
        verbose_name = 'Header and footer'
        verbose_name_plural = 'Header and footers'

    def __str__(self):
        return '{}'.format(self.header)

reversion.register(HeaderFooter)


class ImageCategoryManager(models.Manager):

    def create_category(self, name):
        obj = self.model(name=name)
        obj.save()
        return obj

    def categories(self):
        return self.model.objects.all().exclude(
            deleted=True,
        ).order_by(
            'slug',
        )

    def init_category(self, name):
        try:
            obj = self.model.objects.get(name=name)
        except self.model.DoesNotExist:
            obj = self.create_category(name)
        return obj


class ImageCategory(models.Model):

    name = models.CharField(max_length=100)
    slug = AutoSlugField(max_length=100, unique=True, populate_from=('name',))
    deleted = models.BooleanField(default=False)
    objects = ImageCategoryManager()

    class Meta:
        ordering = ['name']
        verbose_name = 'Image Category'
        verbose_name_plural = 'Image Categories'

    def __str__(self):
        return '{}'.format(self.name)

    @property
    def in_use(self):
        images = Image.objects.filter(category=self, deleted=False)
        return images.count() > 0

reversion.register(ImageCategory)


class ImageManager(models.Manager):

    def images(self):
        return self.model.objects.all().exclude(
            deleted=True,
        ).order_by(
            'category__slug',
            'title',
        )

    def tags_by_category(self, category):
        return Tag.objects.filter(
            image__category__slug=category.slug,
        ).annotate(
            num_tags=Count('pk')
        ).order_by(
            '-num_tags'
        )


class Image(TimeStampedModel):
    """An image *library*, used with the 'ImageWizard'.

    For more information, see ``1011-generic-carousel/wip.rst``

    .. note:: Images are NOT links... so we don't use the ``LinkWizard``.
              We need a new wizard for images.

    .. note:: Image wizard...  For now... display all the images as little
              thumbnails with tick boxes for multi-selection and radio buttons
              for single selection.

    """

    title = models.CharField(max_length=200)
    image = models.ImageField(upload_to='link/image')
    original_file_name = models.CharField(max_length=100)
    user = models.ForeignKey(
        settings.AUTH_USER_MODEL,
        blank=True, null=True,
        related_name='+',
        help_text='User who uploaded the image',
    )
    deleted = models.BooleanField(default=False)
    category = models.ForeignKey(ImageCategory, blank=True, null=True)
    objects = ImageManager()
    tags = TaggableManager(blank=True)

    class Meta:
        verbose_name = 'Link Image'
        verbose_name_plural = 'Link Images'

    def __str__(self):
        return '{}. {}'.format(self.pk, self.title)

    def save(self, *args, **kwargs):
        """Save the original file name."""
        self.original_file_name = os.path.basename(self.image.name)
        # Call the "real" save() method.
        super().save(*args, **kwargs)

    def set_deleted(self):
        self.deleted = True
        self.save()



reversion.register(Image)


class LinkCategoryManager(models.Manager):

    def create_category(self, name):
        obj = self.model(name=name)
        obj.save()
        return obj

    def categories(self):
        return self.model.objects.all().exclude(
            deleted=True,
        ).order_by(
            'slug',
        )

    def init_category(self, name):
        count = self.model.objects.filter(name=name).count()
        if not count:
            self.create_category(name)


class LinkCategory(models.Model):

    name = models.CharField(max_length=100)
    slug = AutoSlugField(max_length=100, unique=True, populate_from=('name',))
    deleted = models.BooleanField(default=False)
    objects = LinkCategoryManager()

    class Meta:
        ordering = ['name']
        verbose_name = 'Link Category'
        verbose_name_plural = 'Link Categories'

    def __str__(self):
        return '{}'.format(self.name)

    @property
    def in_use(self):
        links = Link.objects.filter(category=self, deleted=False)
        return links.count() > 0

reversion.register(LinkCategory)


class UrlManager(models.Manager):

    def init_page_url(self, page):
        if page.is_custom or page.slug == Page.CUSTOM:
            raise BlockError(
                "Cannot create a URL for a custom "
                "page: '{}'".format(page.name)
            )
        if page.deleted:
            raise BlockError(
                "Cannot create a URL for a deleted "
                "page: '{}'".format(page.name)
            )
        try:
            obj = self.model.objects.get(page=page)
            obj.title = page.name
        except self.model.DoesNotExist:
            obj = self.model(
                title=page.name,
                url_type=self.model.PAGE,
                page=page,
            )
        obj.save()
        return obj

    def init_pages(self):
        """Add non-custom pages to the list of URLs."""
        for page in Page.objects.pages():
            if not page.is_custom:
                self.init_page_url(page)

    def init_reverse_url(self, title, name, arg1=None, arg2=None, arg3=None):
        arg1 = arg1 or ''
        arg2 = arg2 or ''
        arg3 = arg3 or ''
        try:
            obj = self.model.objects.get(
                name=name,
                arg1=arg1,
                arg2=arg2,
                arg3=arg3,
            )
            obj.title = title
        except self.model.DoesNotExist:
            obj = self.model(
                title=title,
                url_type=self.model.REVERSE,
                name=name,
                arg1=arg1,
                arg2=arg2,
                arg3=arg3,
            )
        # check this is a valid url
        obj.url
        obj.save()
        return obj

    def urls(self):
        return self.model.objects.all().exclude(
            deleted=True,
        ).order_by(
            'title'
        )


class Url(models.Model):
    """List of URLs in this project.

    This is a combination of ``Page`` URLs and view URLs e.g.
    ``block.page.list``.

    In future, we could add the class name of a view to this table and remove
    ``slug`` and ``slug_menu`` from the ``Page`` model.  Malcolm has some ideas
    for this.

    """

    PAGE = 'p'
    REVERSE = 'r'

    URL_TYPE_CHOICES = (
        (PAGE, 'Page'),
        (REVERSE, 'Reverse'),
    )

    title = models.CharField(max_length=200)
    url_type = models.CharField(max_length=1, choices=URL_TYPE_CHOICES)
    page = models.ForeignKey(
        Page,
        blank=True,
        null=True,
    )
    name = models.CharField(
        max_length=100,
        help_text="e.g. 'project.page' or 'web.training.application'"
    )
    arg1 = models.SlugField(max_length=100, help_text="e.g. 'training'")
    arg2 = models.SlugField(max_length=100, help_text="e.g. 'application'")
    arg3 = models.SlugField(max_length=100, help_text="e.g. 'urgent'")
    deleted = models.BooleanField(default=False)
    objects = UrlManager()

    class Meta:
        unique_together = ('page', 'name', 'arg1', 'arg2', 'arg3')
        verbose_name = 'URL'
        verbose_name_plural = 'URLs'

    def __str__(self):
        return '{}'.format(self.title)

    @property
    def url(self):
        result = None
        if self.url_type == self.PAGE:
            return self.page.get_absolute_url()
        else:
            params = []
            if self.arg1:
                params.append(self.arg1)
            if self.arg2:
                params.append(self.arg2)
            if self.arg3:
                params.append(self.arg3)
            result = reverse(self.name, args=params)
        return result

reversion.register(Url)


class LinkManager(models.Manager):

    def create_document_link(self, document, category=None):
        obj = self.model(
            document=document,
            link_type=self.model.DOCUMENT,
            title=document.title,
        )
        if category:
            obj.category = category
        obj.save()
        return obj

    def create_external_link(self, url_external, title):
        obj = self.model(
            url_external=url_external,
            link_type=self.model.URL_EXTERNAL,
            title=title,
        )
        obj.save()
        return obj

    def create_internal_link(self, url_internal):
        obj = self.model(
            url_internal=url_internal,
            link_type=self.model.URL_INTERNAL,
            title=url_internal.title,
        )
        obj.save()
        return obj

    def links(self):
        """List of links."""
        return self.model.objects.all().exclude(
            deleted=True,
        ).order_by(
            'category__slug',
            'title',
        )


class Link(TimeStampedModel):
    """A link to something.

    Either:

    - document
    - external url
    - internal url

    For more information, see ``1011-generic-carousel/wip.rst``

    TODO

    - Do we want to add tags field in here so we can search/group links?
      e.g. https://github.com/alex/django-taggit

    """

    DOCUMENT = 'd'
    URL_INTERNAL = 'r'
    URL_EXTERNAL = 'u'

    LINK_TYPE_CHOICES = (
        (DOCUMENT, 'Document'),
        (URL_EXTERNAL, 'External URL'),
        (URL_INTERNAL, 'Internal URL'),
    )

    title = models.CharField(max_length=250)
    link_type = models.CharField(max_length=1, choices=LINK_TYPE_CHOICES)
    category = models.ForeignKey(LinkCategory, blank=True, null=True)
    deleted = models.BooleanField(default=False)

    document = models.ForeignKey(
        Document,
        blank=True,
        null=True,
    )
    url_external = models.URLField(
        max_length=512,
        verbose_name='Link',
        blank=True,
        null=True,
        help_text='URL for a web site e.g. http://www.bbc.co.uk/news'
    )
    url_internal = models.ForeignKey(
        Url,
        blank=True,
        null=True,
        help_text='A page on this web site'
    )
    objects = LinkManager()

    class Meta:
        verbose_name = 'Link'
        verbose_name_plural = 'Links'

    def __str__(self):
        return '{}'.format(self.title)

    def save(self, *args, **kwargs):
        if self.link_type:
            # Call the "real" save() method.
            super().save(*args, **kwargs)
        else:
            raise BlockError("'Link' records must have a 'link_type'")

    @property
    def file_name(self):
        result = None
        if self.link_type == self.DOCUMENT:
            return self.document.original_file_name
        return result

    @property
    def is_document(self):
        return bool(self.link_type == self.DOCUMENT)

    @property
    def is_internal(self):
        return bool(self.link_type == self.URL_INTERNAL)

    @property
    def is_external(self):
        return bool(self.link_type == self.URL_EXTERNAL)

    @property
    def blocks_used(self):
        """Find all models with a foreign key to a link.

        This code looks through all the tables in the database and finds all
        the foreign keys to this link instance (``Link``).

        - Check the StackOverflow article above for more information.
        - ``link_use`` is a row from a model which contains the foreign key.

        See this link for help on NestedObjects (note combine 2 lines for link)
        http://stackoverflow.com/questions/12158714/how-to-show-related-ite
        ms-using-deleteview-in-django

        Basically NestedObjects is a helper util to find objects that have
        defined the items in the list passed to the collect method in a
        foreignkey relationship

        """
        collector = NestedObjects(using='default')
        collector.collect([self])
        usage_list = collector.nested()
        used = []
        if len(usage_list) > 1:
            for link_use in usage_list[1]:
                if (
                    hasattr(link_use, 'is_published') and
                    hasattr(link_use, 'is_pending')
                ):
                    if link_use.is_published or link_use.is_pending:
                        used.append(link_use)
                    elif (
                        hasattr(link_use, 'deleted') and
                        not link_use.deleted
                    ):
                        used.append(link_use)
        return used

    @property
    def pages_used(self):
        pages = {}
        for section in self.blocks_used:
            page = section.block.page_section.page
            pages.update({page.name: page})
        return pages.values()

    @property
    def in_use(self):
        return len(self.blocks_used) > 0

    @property
    def link_type_description(self):
        if self.link_type == self.DOCUMENT:
            return 'Document'
        elif self.link_type == self.URL_EXTERNAL:
            return 'Web Site'
        elif self.link_type == self.URL_INTERNAL:
            return 'Page'
        else:
            raise BlockError(
                "'Link' {} does not have a 'link_type' (or is an "
                "unknown link type: '{}')".format(self.pk, self.link_type)
            )

    @property
    def open_in_tab(self):
        """Should this link be opened in a new tab in the browser?"""
        result = True
        if self.link_type == self.URL_INTERNAL:
            result = False
        return result

    @property
    def url(self):
        result = None
        if self.link_type == self.DOCUMENT:
            return self.document.url
        elif self.link_type == self.URL_EXTERNAL:
            return self.url_external
        elif self.link_type == self.URL_INTERNAL:
            return self.url_internal.url
        else:
            raise BlockError(
                "'Link' {} does not have a 'link_type' (or is an "
                "unknown link type: '{}')".format(self.pk, self.link_type)
            )
        return result

reversion.register(Link)


class TemplateSectionManager(models.Manager):
    """Move to ``block``?"""

    def create_template_section(self, template, section):
        template_section = self.model(template=template, section=section)
        template_section.save()
        return template_section

    def init_template_section(self, template, section):
        try:
            template_section = self.model.objects.get(
                template=template,
                section=section,
            )
        except self.model.DoesNotExist:
            template_section = self.create_template_section(template, section)
        return template_section


class TemplateSection(TimeStampedModel):

    template = models.ForeignKey(Template)
    section = models.ForeignKey(Section)
    objects = TemplateSectionManager()

    class Meta:
        ordering = ('template__template_name', 'section__name')
        unique_together = ('template', 'section')
        verbose_name = 'Template section'
        verbose_name_plural = 'Template sections'

    def __str__(self):
        return '{}, {}'.format(self.template.template_name, self.section.name)

reversion.register(TemplateSection)


class ViewUrlManager(models.Manager):

    def create_view_url(self, user, page, url):
        obj = self.model(user=user, page=page, url=url)
        obj.save()
        return obj

    def view_url(self, user, page, url):
        """Get the view URL for a user and page.

        The view URL is the URL we return to when leaving design mode.

        If we don't pass in a URL, but a URL has already been saved for this
        page, then return it.

        """
        url = url or ''
        if page.is_custom:
            try:
                obj = self.model.objects.get(user=user, page=page)
                if url:
                    obj.url = url
                    obj.save()
                else:
                    url = obj.url
            except self.model.DoesNotExist:
                self.create_view_url(user, page, url)
        else:
            url = page.get_absolute_url()
        return url


class ViewUrl(models.Model):
    """Store the view URL for a custom page."""

    user = models.ForeignKey(settings.AUTH_USER_MODEL, related_name='+')
    page = models.ForeignKey(Page)
    url = models.CharField(max_length=200, blank=True)
    objects = ViewUrlManager()

    class Meta:
        ordering = ('user__username', 'page__slug', 'page__slug_menu')
        unique_together = ('user', 'page')
        verbose_name = 'View URL'
        verbose_name_plural = 'View URLs'

    def __str__(self):
        return '{} {}'.format(self.user.username, self.page.name, self.url)

reversion.register(ViewUrl)


class MenuManager(models.Manager):
    def navigation_menu_items(self):
        # not all systems have a navigation menu
        try:
            return self.model.objects.get(
                slug=self.model.NAVIGATION
            ).menuitem_set.exclude(deleted=True).exclude(parent__isnull=False)
        except self.model.DoesNotExist:
            return None

    def create_menu(self, slug, title, navigation=True):
        menu = self.model(
            slug=slug, title=title, navigation=navigation
        )
        menu.save()
        return menu

    def init_menu(self, slug, title, navigation=None):
        try:
            menu = self.model.objects.get(
                slug=slug
            )
            changed = False
            if menu.title != title:
                menu.title = title
                changed = True
            if navigation is not None and menu.navigation != navigation:
                menu.navigation = navigation
                changed = True
            if changed:
                menu.save()
        except self.model.DoesNotExist:
            menu = self.create_menu(
                slug, title, navigation is None or navigation
            )
        return menu


class Menu(TimedCreateModifyDeleteModel):

    NAVIGATION = 'main'

    slug = models.SlugField(max_length=100, unique=True)
    title = models.CharField(max_length=100)
    navigation = models.BooleanField(default=True)
    objects = MenuManager()

    class Meta:
        ordering = ('navigation', 'slug',)
        verbose_name = "Menu"
        verbose_name_plural = "Menus"

    def __str__(self):
        return '{}'.format(self.title)

reversion.register(Menu)


class MenuItemManager(models.Manager):
    def create_menuitem(self, menu, slug, title, order, link, parent=None):
        menuitem = self.model(
            menu=menu, slug=slug, title=title, order=order, link=link,
            parent=parent
        )
        menuitem.save()
        return menuitem

    def init_menuitem(self, menu, slug, title, order, link, parent=None):
        try:
            menuitem = self.model.objects.get(
                menu=menu, slug=slug
            )
            changed = False
            if menuitem.title != title:
                menuitem.title = title
                changed = True
            if menuitem.order != order:
                menuitem.order = order
                changed = True
            if menuitem.link != link:
                menuitem.link = link
                changed = True
            if parent and menuitem.parent != parent:
                menuitem.parent = parent
                changed = True
            if changed:
                menuitem.save()
        except self.model.DoesNotExist:
            menuitem = self.create_menuitem(
                menu, slug, title, order, link, parent
            )
        return menuitem


class MenuItem(TimedCreateModifyDeleteModel):
    menu = models.ForeignKey(Menu)
    slug = models.SlugField(max_length=100)
    parent = models.ForeignKey('self', blank=True, null=True)
    title = models.CharField(max_length=100)
    order = models.PositiveIntegerField(default=0)
    link = models.ForeignKey(Link, blank=True, null=True)
    objects = MenuItemManager()

    class Meta:
        unique_together = ('menu', 'slug')
        ordering = ('order', 'title',)
        verbose_name = "Menu Item"
        verbose_name_plural = "Menu Items"

    def __str__(self):
        return '{} - {}'.format(self.menu.title, self.title)

    def has_children(self):
        return bool(self.menuitem_set.count())

    def has_link(self):
        return bool(self.link)

    def get_link(self):
        if self.link:
            return self.link.url
        else:
            return '#'

    def get_content_type(self):
        return ContentType.objects.get_for_model(self)

    # required by the link wizard
    def get_design_url(self):
        return reverse('block.menuitem.list', args=[self.menu.slug])

    # required by the link wizard
    def set_pending_edit(self):
        pass

reversion.register(MenuItem)<|MERGE_RESOLUTION|>--- conflicted
+++ resolved
@@ -8,16 +8,8 @@
 
 from django.core.exceptions import ObjectDoesNotExist
 from django.core.urlresolvers import reverse
-<<<<<<< HEAD
-from django.db import (
-    models,
-    transaction,
-)
+from django.db import models, transaction
 from django.db.models import F, Max
-=======
-from django.db import models, transaction
-from django.db.models import Count, Max
->>>>>>> 09f7d0f7
 from django.utils import timezone
 
 from django_extensions.db.fields import AutoSlugField

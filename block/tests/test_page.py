# -*- encoding: utf-8 -*-
from __future__ import unicode_literals

from django.test import TestCase

from block.models import Page
from block.tests.factories import PageFactory


class TestPage(TestCase):

    def setUp(self):
<<<<<<< HEAD
        PageFactory(slug='home')
        PageFactory(slug='history', deleted=True)
        PageFactory(slug='info')
        PageFactory(slug='portfolio')
=======
        self.page = make_page('Home', 'home', 0, 'test.html')
        self.page = make_page('Information', 'info', 1, 'test.html')
        self.page = make_page('Portfolio', 'portfolio', 2, 'test.html')
        self.page = make_page('Delete', 'delete', 3, 'test.html', deleted=True)
>>>>>>> 0155dc98

    def test_menu(self):
        self.assertEqual(3, len(Page.objects.menu()))

    def test_menu_in(self):
        result = [p.slug for p in Page.objects.menu()]
        self.assertListEqual(
            ['home', 'info', 'portfolio'],
            result
        )

    def test_pages(self):
        result = [p.slug for p in Page.objects.pages()]
        self.assertListEqual(
            ['home', 'info', 'portfolio'],
            result
        )<|MERGE_RESOLUTION|>--- conflicted
+++ resolved
@@ -10,17 +10,10 @@
 class TestPage(TestCase):
 
     def setUp(self):
-<<<<<<< HEAD
         PageFactory(slug='home')
         PageFactory(slug='history', deleted=True)
         PageFactory(slug='info')
         PageFactory(slug='portfolio')
-=======
-        self.page = make_page('Home', 'home', 0, 'test.html')
-        self.page = make_page('Information', 'info', 1, 'test.html')
-        self.page = make_page('Portfolio', 'portfolio', 2, 'test.html')
-        self.page = make_page('Delete', 'delete', 3, 'test.html', deleted=True)
->>>>>>> 0155dc98
 
     def test_menu(self):
         self.assertEqual(3, len(Page.objects.menu()))

{% extends 'dash/base.html' %}

{% load thumbnail %}

{% block sub_title %}
  Image Wizard
{% endblock sub_title %}

{% block sub_heading %}
  Image Wizard
{% endblock sub_heading %}

{% block content %}
  <style>
    .pill {
      -webkit-border-radius: 8px;
      -moz-border-radius: 8px;
      border-radius: 8px;
      white-space: nowrap;
      background: #428CD1;
      color: white;
      font-size: 95%;
      padding: 3px 8px;
      margin: 0 8px 12px 0;
    }
    .pill:visited {
      background: #529CD1;
      color: white;
    }
  </style>
  <div class="pure-g">
    <div class="pure-u-1">
      <div class="pure-menu pure-menu-horizontal">
        <ul class="pure-menu-list">
          <li class="pure-menu-item">
          <a href="{{ url_page_design }}" class="pure-menu-link">
            <i class="fa fa-reply"></i>
          </a>
          </li>
        </ul>
      </div>
    </div>
  </div>
  <div class="pure-g">
    <div class="pure-u-1 pure-u-md-1-2">
      <div class="l-box">
        <h3>What would you like to do?</h3>
        {% if categories %}
          <p>
            Choose an image from one of these categories:
          </p>
          {% for category in categories %}
              <a href="{{ category.url }}" class="pure-menu-link">
                <i class="fa fa-picture-o"></i>
                {{ category.name }}
              </a>
          {% endfor %}
        {% endif %}
        <p>
          Choose from the whole library:
        </p>
<<<<<<< HEAD
        <a href="{{ url_choose }}" class="pure-menu-link">
          <i class="fa fa-picture-o"></i>
          Image Library
=======
        {% for category in categories %}
          <a href="{{ category.url }}" class="pill">
              {{ category.name }}
          </a>
        {% endfor %}
      {% endif %}
      <p>
        Choose from the whole library:
      </p>
      <a href="{{ url_choose }}" class="pure-menu-link">
        <i class="fa fa-picture-o"></i>
        Image Library
      </a>
      {% if tags %}
        <p>
          Choose a tag:
        </p>
        {% for tag in tags|dictsort:"name" %}
          <a href="{{ url_choose }}?tag={{ tag.slug }}" class="pill">{{ tag.name }}</a>
        {% endfor %}
      {% endif %}
      <p>
        Or:
      </p>
      <a href="{{ url_upload }}" class="pure-menu-link">
        <i class="fa fa-cloud-upload"></i>
        Upload an image
      </a>
      {% if image %}
        <p>
          Maintenance:
        </p>
        <a href="{{ url_remove }}" class="pure-menu-link">
          <i class="fa fa-times"></i>
          Remove the {{ field_name }} from your page
>>>>>>> 909af0a0
        </a>
        <p>
          Or:
        </p>
        <a href="{{ url_upload }}" class="pure-menu-link">
          <i class="fa fa-cloud-upload"></i>
          Upload an image
        </a>
        {% if image %}
          <p>
            Maintenance:
          </p>
          <a href="{{ url_remove }}" class="pure-menu-link">
            <i class="fa fa-times"></i>
            Remove the {{ field_name }} from your page
          </a>
        {% endif %}
        {# Wizard.MULTI #}
        {% if many_to_many.count %}
          <p>
            Maintenance:
          </p>
          <a href="{{ url_order }}" class="pure-menu-link">
            <i class="fa fa-arrow-up"></i>
            Order images in your {{ field_name }}
          </a>
          <a href="{{ url_select }}" class="pure-menu-link">
            <i class="fa fa-times"></i>
            Remove images from your {{ field_name }}
          </a>
        {% endif %}
        <br>
        <a href="{{ url_page_design }}" class="pure-button pure-button-primary">
          <span style="color:white;">
            <i class="fa fa-reply"></i>
            Finish
          </span>
        </a>
      </div>
    </div>
    <div class="pure-u-1 pure-u-md-1-2">
      <div class="l-box">
        {# Wizard.SINGLE #}
        {% if image %}
          <h3>Current {{ field_name }}:</h3>
          <img src="{% thumbnail image.image 100x100  crop='center' %}">
          <br>
          {{ image.title }}
          <br>
          <br>
        {% endif %}
        {# Wizard.MULTI #}
        {% if many_to_many.count %}
          <h3>Current {{ field_name }}:</h3>
          {% for item in many_to_many %}
            <img src="{% thumbnail item.image.image 100x100  crop='center' %}">
            <br>
            {{ item.order }}.
            {{ item.image.title }}
            <br>
            <br>
          {% endfor %}
        {% endif %}
      </div>
    </div>
  </div>
{% endblock content %}<|MERGE_RESOLUTION|>--- conflicted
+++ resolved
@@ -59,20 +59,6 @@
         <p>
           Choose from the whole library:
         </p>
-<<<<<<< HEAD
-        <a href="{{ url_choose }}" class="pure-menu-link">
-          <i class="fa fa-picture-o"></i>
-          Image Library
-=======
-        {% for category in categories %}
-          <a href="{{ category.url }}" class="pill">
-              {{ category.name }}
-          </a>
-        {% endfor %}
-      {% endif %}
-      <p>
-        Choose from the whole library:
-      </p>
       <a href="{{ url_choose }}" class="pure-menu-link">
         <i class="fa fa-picture-o"></i>
         Image Library
@@ -85,22 +71,6 @@
           <a href="{{ url_choose }}?tag={{ tag.slug }}" class="pill">{{ tag.name }}</a>
         {% endfor %}
       {% endif %}
-      <p>
-        Or:
-      </p>
-      <a href="{{ url_upload }}" class="pure-menu-link">
-        <i class="fa fa-cloud-upload"></i>
-        Upload an image
-      </a>
-      {% if image %}
-        <p>
-          Maintenance:
-        </p>
-        <a href="{{ url_remove }}" class="pure-menu-link">
-          <i class="fa fa-times"></i>
-          Remove the {{ field_name }} from your page
->>>>>>> 909af0a0
-        </a>
         <p>
           Or:
         </p>

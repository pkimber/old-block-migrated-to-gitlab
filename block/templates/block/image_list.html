--- conflicted
+++ resolved
@@ -32,60 +32,41 @@
       </div>
     </div>
   </div>
-
   <div class="pure-g">
-<<<<<<< HEAD
-  {% for image in image_list %}
-    {% ifchanged image.category %}
-    <div class="pure-u-1">
-      <div class="l-box">
-        <br>
-        <h3>
-          {% if image.category %}
-            {{ image.category.name }}
-          {% else %}
-            No Category
-          {% endif %}
-        </h3>
-      </div>
-    </div>
-    {% endifchanged %}
-    <div class="pure-u-1-2 pure-u-md-1-4">
-      <div class="l-box">
-        <img src="{% thumbnail image.image 100x100  crop='center' %}">
-        <br>
-=======
     {% for image in image_list %}
       {% ifchanged image.category %}
           </div>
             <div class="pure-g">
               <div class="pure-u-1">
-                <br>
-                <h3>
-                  {% if image.category %}
-                    {{ image.category.name }}
-                  {% else %}
-                    No Category
-                  {% endif %}
-                </h3>
+                <div class="l-box">
+                  <br>
+                  <h3>
+                    {% if image.category %}
+                      {{ image.category.name }}
+                    {% else %}
+                      No Category
+                    {% endif %}
+                  </h3>
+                </div>
               </div>
             </div>
           <div class="pure-g">
       {% endifchanged %}
       <div class="pure-u-1-2 pure-u-md-1-4">
->>>>>>> 909af0a0
-        <a href="{% url 'block.image.update' image.pk %}">
-          <img src="{% thumbnail image.image 100x100  crop='center' %}">
+        <div class="l-box">
+          <a href="{% url 'block.image.update' image.pk %}">
+            <img src="{% thumbnail image.image 100x100  crop='center' %}">
+            <br>
+            <i class="fa fa-edit"></i>
+            {{ image.title }}
+            <small>
+              ({{ image.original_file_name }}:
+              {{ image.tags.names|join:', ' }})
+            </small>
+          </a>
           <br>
-          <i class="fa fa-edit"></i>
-          {{ image.title }}
-          <small>
-            ({{ image.original_file_name }}:
-            {{ image.tags.names|join:', ' }})
-          </small>
-        </a>
-        <br>
-        <br>
+          <br>
+        </div>
       </div>
     </div>
   {% endfor %}

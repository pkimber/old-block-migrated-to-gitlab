--- conflicted
+++ resolved
@@ -2,13 +2,8 @@
 {% if not c.url_order_up == '#' %}
 
 <a
-<<<<<<< HEAD
-  class="pure-button pure-button-xsmall{% if c.url_order_up == '#' %} disabled{%endif%}"
-  href="{{ c.url_order_up }}{% if request_path %}?next={{ request_path }}{% endif %}"
-=======
   class="pure-button pure-button-xsmall{% if c.url_order_up == '#' %} pure-button-disabled{%endif%}"
   href="{{ c.url_order_up }}{% if return_path %}?next={{ return_path }}{% endif %}"
->>>>>>> 909af0a0
   title="Move {{ caption }} Up">
   <i class="fa fa-arrow-up"></i>
 </a>
@@ -22,13 +17,8 @@
 {% if not c.url_order_down == '#' %}
 
 <a
-<<<<<<< HEAD
-  class="pure-button pure-button-xsmall{% if c.url_order_down == '#' %} disabled{%endif%}"
-  href="{{ c.url_order_down }}{% if request_path %}?next={{ request_path }}{% endif %}"
-=======
   class="pure-button pure-button-xsmall{% if c.url_order_down == '#' %} pure-button-disabled{%endif%}"
   href="{{ c.url_order_down }}{% if return_path %}?next={{ return_path }}{% endif %}"
->>>>>>> 909af0a0
   title="Move {{ caption }} Down">
   <i class="fa fa-arrow-down"></i>
 </a>

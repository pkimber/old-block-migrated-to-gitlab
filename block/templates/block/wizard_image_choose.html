{% extends 'dash/base.html' %}

{% block sub_title %}
  Image Wizard
{% endblock sub_title %}

{% block sub_heading %}
  Choose an Image
{% endblock sub_heading %}

{% block content %}
  <style>
    .pill {
      -webkit-border-radius: 8px;
      -moz-border-radius: 8px;
      border-radius: 8px;
      white-space: nowrap;
      background: #428CD1;
      color: white;
      font-size: 95%;
      padding: 3px 8px;
      margin: 0 8px 12px 0;
    }
    .pill:visited {
      background: #529CD1;
      color: white;
    }
    .pill.selected {
      background: #000;
    }
  </style>
  <div class="pure-g">
    <div class="pure-u-1">
      <div class="pure-menu pure-menu-horizontal">
        <ul class="pure-menu-list">
          <li class="pure-menu-item">
            <a href="{{ url_option }}" class="pure-menu-link">
              <i class="fa fa-reply"></i>
            </a>
          </li>
          {% include 'base/_paginate.html' %}
        </ul>
      </div>
    </div>
  </div>
  {% if category %}
    <div class="pure-g">
      <div class="pure-u-1">
        <div class="l-box">
        <h3>{{ category.name }}</h3>
      </div>
    </div>
  {% endif %}
  <div class="pure-g">
<<<<<<< HEAD
    <div class="pure-u-1">
      <div class="l-box">
=======
    <div class="pure-u-2-3 pure-u-md-4-5">
>>>>>>> 909af0a0
      {% include 'block/_wizard_form.html' with submit='Choose' %}
      </div>
    </div>
    <div class="pure-u-1-3 pure-u-md-1-5">
      {% if tags %}
        <h3>Tags</h3>
      {% endif %}
      {% if tag %}
        <a href="?tag=" class="pill">All</a>
      {% endif %}
      {% with main_tag=tag %}
      {% for tag in tags|dictsort:"name" %}
        <a
          href="?tag={{ tag.slug }}"
          class="pill{% if tag.slug == main_tag %} selected{% endif %}">&nbsp;{{ tag.name }}&nbsp;</a>
      {% endfor %}
      {% endwith %}
    </div>
  </div>
{% endblock content %}<|MERGE_RESOLUTION|>--- conflicted
+++ resolved
@@ -52,12 +52,8 @@
     </div>
   {% endif %}
   <div class="pure-g">
-<<<<<<< HEAD
-    <div class="pure-u-1">
+    <div class="pure-u-2-3 pure-u-md-4-5">
       <div class="l-box">
-=======
-    <div class="pure-u-2-3 pure-u-md-4-5">
->>>>>>> 909af0a0
       {% include 'block/_wizard_form.html' with submit='Choose' %}
       </div>
     </div>

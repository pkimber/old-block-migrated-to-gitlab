description: block
name: block
<<<<<<< HEAD
version: 0.1.56
=======
version: 0.1.57
>>>>>>> e4cbd089
<|MERGE_RESOLUTION|>--- conflicted
+++ resolved
@@ -1,7 +1,3 @@
 description: block
 name: block
-<<<<<<< HEAD
-version: 0.1.56
-=======
-version: 0.1.57
->>>>>>> e4cbd089
+version: 0.1.57